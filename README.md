--- conflicted
+++ resolved
@@ -11,11 +11,7 @@
 On ros2 jazzy:
 ```
 git clone git@github.com:arjo129/gz_wgpu_rt_lidar.git
-<<<<<<< HEAD
-rosdep install --src gz_wgpu_rt_lidar
-=======
 rosdep install --from-paths gz_wgpu_rt_lidar
->>>>>>> b96e30b4
 colcon build
 ```
 
