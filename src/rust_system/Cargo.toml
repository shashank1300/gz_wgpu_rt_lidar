--- conflicted
+++ resolved
@@ -4,12 +4,7 @@
 edition = "2021"
 
 [dependencies]
-<<<<<<< HEAD
-wgpu_rt_lidar = { git = "https://github.com/arjo129/wgpu_rt_lidar.git" , rev = "c6003444449aee9713668bb54c4cfa197fa3029c"}
-wgpu = { git = "https://github.com/gfx-rs/wgpu", rev = "e86ed8b6c858451fa6da212dc9835730ad4da826" }
-=======
 wgpu_rt_lidar = { git = "https://github.com/arjo129/wgpu_rt_lidar.git" , rev = "1e2a45ae03a705efb875b5bc1a45264b73dd82c2"}
->>>>>>> 190075bc
 glam = { version = "0.29.2", features = ["bytemuck"] }
 futures="0.3.31"
 rerun = "0.22.1"
