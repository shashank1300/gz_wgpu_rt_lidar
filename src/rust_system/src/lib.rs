--- conflicted
+++ resolved
@@ -209,7 +209,7 @@
 #[repr(C)]
 pub struct RtScene {
     scene: wgpu_rt_lidar::RayTraceScene,
-    //rec: rerun::RecordingStream
+    rec: rerun::RecordingStream
 }
 
 #[no_mangle]
@@ -224,9 +224,9 @@
         &mut *builder
     };
 
-    //let rec = rerun::RecordingStreamBuilder::new("debug_viz")
-    //  .spawn()
-    //  .unwrap();
+    let rec = rerun::RecordingStreamBuilder::new("debug_viz")
+      .spawn()
+      .unwrap();
     let scene = 
      futures::executor::block_on(
         wgpu_rt_lidar::RayTraceScene::new(
@@ -237,7 +237,7 @@
             &builder.instances));
     Box::into_raw(Box::new(RtScene {
         scene,
-        //rec
+        rec
     }))
 }
 
@@ -258,7 +258,7 @@
     //println!("Setting transforms {:?}", updates.updates);
     futures::executor::block_on(scene.scene.set_transform(&device.device, &device.queue, &updates.updates, &updates.indices));
 
-    //scene.scene.visualize(&scene.rec);
+    scene.scene.visualize(&scene.rec);
 }
 
 #[no_mangle]
@@ -524,10 +524,8 @@
 
     let start_time = Instant::now();
     //scene.scene.visualize(&scene.rec);
-    let mut res = futures::executor::block_on(
-        lidar.lidar.render_lidar_pointcloud(&scene.scene, &runtime.device, &runtime.queue, &lidar_pose));
-    let elapsed = start_time.elapsed();
-    println!("Render time for LiDAR: {:.2}ms", elapsed.as_secs_f64() * 1000.0);
+    let mut res = futures::executor::block_on(lidar.lidar.render_lidar_pointcloud(&scene.scene, &runtime.device, &runtime.queue, &lidar_pose));
+
     //println!("Number of points rendered: {}", res.len());
     //println!("Points: {:?}", res);
     let p = res
@@ -538,24 +536,20 @@
             .transform_point3(Vec3::new(p[0], p[1], p[2]))
             .to_array()
       });
-    //lidar.lidar.visualize_rays(&scene.rec, &lidar_pose, "lidar_beams");
-    //scene.rec.log("points", &rerun::Points3D::new(p)).unwrap();
-
-    let mut raw_points: Vec<f32> = res.chunks(4).filter(|p| p[3] < Lidar::no_hit_const())
+    lidar.lidar.visualize_rays(&scene.rec, &lidar_pose, "lidar_beams");
+    scene.rec.log("points", &rerun::Points3D::new(p)).unwrap();
+
+    let mut raw_points: Vec<_> = res.chunks(4).filter(|p| p[3] < Lidar::no_hit_const())
         .flatten().map(|p| *p).collect();
 
     let point_cloud = RtPointCloud {
         points: raw_points.as_mut_ptr(),
-        length: raw_points.len(),
-    };
-<<<<<<< HEAD
-    //println!("Render time for LiDAR: {:.2}ms", elapsed.as_secs_f64() * 1000.0);
-=======
+        length: res.len(),
+    };
     let elapsed = start_time.elapsed();
     println!("Render time for LiDAR: {:.2}ms", elapsed.as_secs_f64() * 1000.0);
->>>>>>> 03125fb9
     // Prevent the vector from being deallocated
-    std::mem::forget(raw_points);
+    std::mem::forget(res);
 
     point_cloud
 }
