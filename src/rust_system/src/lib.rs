--- conflicted
+++ resolved
@@ -1,10 +1,6 @@
 use glam::{Affine3A, Mat3A, Quat, Vec3A, Vec3};
 use ndarray::ShapeBuilder;
-<<<<<<< HEAD
-use wgpu::Device;
-=======
 use wgpu_rt_lidar::wgpu::{Device, Queue};
->>>>>>> 190075bc
 use wgpu_rt_lidar::{utils::get_raytracing_gpu,lidar::Lidar, vertex, AssetMesh, Instance, Vertex};
 use std::time::Instant;
 
@@ -565,4 +561,5 @@
     unsafe {
         drop(Box::from_raw(ptr));
     }
+
 }